gen = [
  decodetree.process('sve.decode', extra_args: '--decode=disas_sve'),
  decodetree.process('sme.decode', extra_args: '--decode=disas_sme'),
  decodetree.process('sme-fa64.decode', extra_args: '--static-decode=disas_sme_fa64'),
  decodetree.process('neon-shared.decode', extra_args: '--decode=disas_neon_shared'),
  decodetree.process('neon-dp.decode', extra_args: '--decode=disas_neon_dp'),
  decodetree.process('neon-ls.decode', extra_args: '--decode=disas_neon_ls'),
  decodetree.process('vfp.decode', extra_args: '--decode=disas_vfp'),
  decodetree.process('vfp-uncond.decode', extra_args: '--decode=disas_vfp_uncond'),
  decodetree.process('m-nocp.decode', extra_args: '--decode=disas_m_nocp'),
  decodetree.process('mve.decode', extra_args: '--decode=disas_mve'),
  decodetree.process('a32.decode', extra_args: '--static-decode=disas_a32'),
  decodetree.process('a32-uncond.decode', extra_args: '--static-decode=disas_a32_uncond'),
  decodetree.process('t32.decode', extra_args: '--static-decode=disas_t32'),
  decodetree.process('t16.decode', extra_args: ['-w', '16', '--static-decode=disas_t16']),
]

arm_ss = ss.source_set()
arm_ss.add(gen)
arm_ss.add(files(
  'cpu.c',
  'crypto_helper.c',
  'debug_helper.c',
  'gdbstub.c',
  'helper.c',
  'iwmmxt_helper.c',
  'm_helper.c',
  'mve_helper.c',
  'neon_helper.c',
  'op_helper.c',
  'tlb_helper.c',
  'translate.c',
  'translate-m-nocp.c',
  'translate-mve.c',
  'translate-neon.c',
  'translate-vfp.c',
  'vec_helper.c',
  'vfp_helper.c',
  'cpu_tcg.c',
))
arm_ss.add(zlib)

arm_ss.add(when: 'CONFIG_KVM', if_true: files('kvm.c', 'kvm64.c'), if_false: files('kvm-stub.c'))

arm_ss.add(when: 'TARGET_AARCH64', if_true: files(
  'cpu64.c',
  'gdbstub64.c',
  'helper-a64.c',
  'mte_helper.c',
  'pauth_helper.c',
  'sve_helper.c',
  'sme_helper.c',
  'translate-a64.c',
  'translate-sve.c',
<<<<<<< HEAD
  'WKdmCompress.c',
  'WKdmDecompress.c')
)
=======
  'translate-sme.c',
))
>>>>>>> 621da778

arm_softmmu_ss = ss.source_set()
arm_softmmu_ss.add(files(
  'arch_dump.c',
  'arm-powerctl.c',
  'machine.c',
  'monitor.c',
  'psci.c',
  'ptw.c',
))

subdir('hvf')

target_arch += {'arm': arm_ss}
target_softmmu_arch += {'arm': arm_softmmu_ss}<|MERGE_RESOLUTION|>--- conflicted
+++ resolved
@@ -52,14 +52,10 @@
   'sme_helper.c',
   'translate-a64.c',
   'translate-sve.c',
-<<<<<<< HEAD
+  'translate-sme.c',
   'WKdmCompress.c',
-  'WKdmDecompress.c')
-)
-=======
-  'translate-sme.c',
+  'WKdmDecompress.c'
 ))
->>>>>>> 621da778
 
 arm_softmmu_ss = ss.source_set()
 arm_softmmu_ss.add(files(
