--- conflicted
+++ resolved
@@ -56,12 +56,9 @@
 #define EXCP_LSERR          21   /* v8M LSERR SecureFault */
 #define EXCP_UNALIGNED      22   /* v7M UNALIGNED UsageFault */
 #define EXCP_DIVBYZERO      23   /* v7M DIVBYZERO UsageFault */
-<<<<<<< HEAD
-#define EXCP_GENTER         24
-#define EXCP_GXF_ABORT      25
-=======
 #define EXCP_VSERR          24
->>>>>>> 621da778
+#define EXCP_GENTER         25
+#define EXCP_GXF_ABORT      26
 /* NB: add new EXCP_ defines to the array in arm_log_exception() too */
 
 #define ARMV7M_EXCP_RESET   1
@@ -556,17 +553,16 @@
         uint64_t tfsr_el[4]; /* tfsre0_el1 is index 0.  */
         uint64_t gcr_el1;
         uint64_t rgsr_el1;
-<<<<<<< HEAD
-        uint64_t vmsa_lock_el1;
-        uint64_t apctl_el1;
-        uint64_t apcfg_el1;
-=======
 
         /* Minimal RAS registers */
         uint64_t disr_el1;
         uint64_t vdisr_el2;
         uint64_t vsesr_el2;
->>>>>>> 621da778
+
+        /* Apple-specific registers */
+        uint64_t vmsa_lock_el1;
+        uint64_t apctl_el1;
+        uint64_t apcfg_el1;
     } cp15;
 
     struct {
@@ -2868,7 +2864,6 @@
     }
 }
 
-<<<<<<< HEAD
 /* Return true if the processor is in GXF state */
 static inline bool arm_is_guarded(CPUARMState *env)
 {
@@ -2882,244 +2877,6 @@
     return env->sprr.sprr_config_el[arm_current_el(env)] & 1;
 }
 
-
-typedef struct ARMCPRegInfo ARMCPRegInfo;
-
-typedef enum CPAccessResult {
-    /* Access is permitted */
-    CP_ACCESS_OK = 0,
-    /* Access fails due to a configurable trap or enable which would
-     * result in a categorized exception syndrome giving information about
-     * the failing instruction (ie syndrome category 0x3, 0x4, 0x5, 0x6,
-     * 0xc or 0x18). The exception is taken to the usual target EL (EL1 or
-     * PL1 if in EL0, otherwise to the current EL).
-     */
-    CP_ACCESS_TRAP = 1,
-    /* Access fails and results in an exception syndrome 0x0 ("uncategorized").
-     * Note that this is not a catch-all case -- the set of cases which may
-     * result in this failure is specifically defined by the architecture.
-     */
-    CP_ACCESS_TRAP_UNCATEGORIZED = 2,
-    /* As CP_ACCESS_TRAP, but for traps directly to EL2 or EL3 */
-    CP_ACCESS_TRAP_EL2 = 3,
-    CP_ACCESS_TRAP_EL3 = 4,
-    /* As CP_ACCESS_UNCATEGORIZED, but for traps directly to EL2 or EL3 */
-    CP_ACCESS_TRAP_UNCATEGORIZED_EL2 = 5,
-    CP_ACCESS_TRAP_UNCATEGORIZED_EL3 = 6,
-    /* Access fails and results in an exception syndrome for an FP access,
-     * trapped directly to EL2 or EL3
-     */
-    CP_ACCESS_TRAP_FP_EL2 = 7,
-    CP_ACCESS_TRAP_FP_EL3 = 8,
-} CPAccessResult;
-
-/* Access functions for coprocessor registers. These cannot fail and
- * may not raise exceptions.
- */
-typedef uint64_t CPReadFn(CPUARMState *env, const ARMCPRegInfo *opaque);
-typedef void CPWriteFn(CPUARMState *env, const ARMCPRegInfo *opaque,
-                       uint64_t value);
-/* Access permission check functions for coprocessor registers. */
-typedef CPAccessResult CPAccessFn(CPUARMState *env,
-                                  const ARMCPRegInfo *opaque,
-                                  bool isread);
-/* Hook function for register reset */
-typedef void CPResetFn(CPUARMState *env, const ARMCPRegInfo *opaque);
-
-#define CP_ANY 0xff
-
-/* Definition of an ARM coprocessor register */
-struct ARMCPRegInfo {
-    /* Name of register (useful mainly for debugging, need not be unique) */
-    const char *name;
-    /* Location of register: coprocessor number and (crn,crm,opc1,opc2)
-     * tuple. Any of crm, opc1 and opc2 may be CP_ANY to indicate a
-     * 'wildcard' field -- any value of that field in the MRC/MCR insn
-     * will be decoded to this register. The register read and write
-     * callbacks will be passed an ARMCPRegInfo with the crn/crm/opc1/opc2
-     * used by the program, so it is possible to register a wildcard and
-     * then behave differently on read/write if necessary.
-     * For 64 bit registers, only crm and opc1 are relevant; crn and opc2
-     * must both be zero.
-     * For AArch64-visible registers, opc0 is also used.
-     * Since there are no "coprocessors" in AArch64, cp is purely used as a
-     * way to distinguish (for KVM's benefit) guest-visible system registers
-     * from demuxed ones provided to preserve the "no side effects on
-     * KVM register read/write from QEMU" semantics. cp==0x13 is guest
-     * visible (to match KVM's encoding); cp==0 will be converted to
-     * cp==0x13 when the ARMCPRegInfo is registered, for convenience.
-     */
-    uint8_t cp;
-    uint8_t crn;
-    uint8_t crm;
-    uint8_t opc0;
-    uint8_t opc1;
-    uint8_t opc2;
-    /* Execution state in which this register is visible: ARM_CP_STATE_* */
-    int state;
-    /* Register type: ARM_CP_* bits/values */
-    int type;
-    /* Access rights: PL*_[RW] */
-    int access;
-    /* Security state: ARM_CP_SECSTATE_* bits/values */
-    int secure;
-    /* The opaque pointer passed to define_arm_cp_regs_with_opaque() when
-     * this register was defined: can be used to hand data through to the
-     * register read/write functions, since they are passed the ARMCPRegInfo*.
-     */
-    void *opaque;
-    /* Value of this register, if it is ARM_CP_CONST. Otherwise, if
-     * fieldoffset is non-zero, the reset value of the register.
-     */
-    uint64_t resetvalue;
-    /* Offset of the field in CPUARMState for this register.
-     *
-     * This is not needed if either:
-     *  1. type is ARM_CP_CONST or one of the ARM_CP_SPECIALs
-     *  2. both readfn and writefn are specified
-     */
-    ptrdiff_t fieldoffset; /* offsetof(CPUARMState, field) */
-
-    /* Offsets of the secure and non-secure fields in CPUARMState for the
-     * register if it is banked.  These fields are only used during the static
-     * registration of a register.  During hashing the bank associated
-     * with a given security state is copied to fieldoffset which is used from
-     * there on out.
-     *
-     * It is expected that register definitions use either fieldoffset or
-     * bank_fieldoffsets in the definition but not both.  It is also expected
-     * that both bank offsets are set when defining a banked register.  This
-     * use indicates that a register is banked.
-     */
-    ptrdiff_t bank_fieldoffsets[2];
-
-    /* Function for making any access checks for this register in addition to
-     * those specified by the 'access' permissions bits. If NULL, no extra
-     * checks required. The access check is performed at runtime, not at
-     * translate time.
-     */
-    CPAccessFn *accessfn;
-    /* Function for handling reads of this register. If NULL, then reads
-     * will be done by loading from the offset into CPUARMState specified
-     * by fieldoffset.
-     */
-    CPReadFn *readfn;
-    /* Function for handling writes of this register. If NULL, then writes
-     * will be done by writing to the offset into CPUARMState specified
-     * by fieldoffset.
-     */
-    CPWriteFn *writefn;
-    /* Function for doing a "raw" read; used when we need to copy
-     * coprocessor state to the kernel for KVM or out for
-     * migration. This only needs to be provided if there is also a
-     * readfn and it has side effects (for instance clear-on-read bits).
-     */
-    CPReadFn *raw_readfn;
-    /* Function for doing a "raw" write; used when we need to copy KVM
-     * kernel coprocessor state into userspace, or for inbound
-     * migration. This only needs to be provided if there is also a
-     * writefn and it masks out "unwritable" bits or has write-one-to-clear
-     * or similar behaviour.
-     */
-    CPWriteFn *raw_writefn;
-    /* Function for resetting the register. If NULL, then reset will be done
-     * by writing resetvalue to the field specified in fieldoffset. If
-     * fieldoffset is 0 then no reset will be done.
-     */
-    CPResetFn *resetfn;
-
-    /*
-     * "Original" writefn and readfn.
-     * For ARMv8.1-VHE register aliases, we overwrite the read/write
-     * accessor functions of various EL1/EL0 to perform the runtime
-     * check for which sysreg should actually be modified, and then
-     * forwards the operation.  Before overwriting the accessors,
-     * the original function is copied here, so that accesses that
-     * really do go to the EL1/EL0 version proceed normally.
-     * (The corresponding EL2 register is linked via opaque.)
-     */
-    CPReadFn *orig_readfn;
-    CPWriteFn *orig_writefn;
-};
-
-/* Macros which are lvalues for the field in CPUARMState for the
- * ARMCPRegInfo *ri.
- */
-#define CPREG_FIELD32(env, ri) \
-    (*(uint32_t *)((char *)(env) + (ri)->fieldoffset))
-#define CPREG_FIELD64(env, ri) \
-    (*(uint64_t *)((char *)(env) + (ri)->fieldoffset))
-
-#define REGINFO_SENTINEL { .type = ARM_CP_SENTINEL }
-
-void define_arm_cp_regs_with_opaque(ARMCPU *cpu,
-                                    const ARMCPRegInfo *regs, void *opaque);
-void define_one_arm_cp_reg_with_opaque(ARMCPU *cpu,
-                                       const ARMCPRegInfo *regs, void *opaque);
-static inline void define_arm_cp_regs(ARMCPU *cpu, const ARMCPRegInfo *regs)
-{
-    define_arm_cp_regs_with_opaque(cpu, regs, 0);
-}
-static inline void define_one_arm_cp_reg(ARMCPU *cpu, const ARMCPRegInfo *regs)
-{
-    define_one_arm_cp_reg_with_opaque(cpu, regs, 0);
-}
-const ARMCPRegInfo *get_arm_cp_reginfo(GHashTable *cpregs, uint32_t encoded_cp);
-
-/*
- * Definition of an ARM co-processor register as viewed from
- * userspace. This is used for presenting sanitised versions of
- * registers to userspace when emulating the Linux AArch64 CPU
- * ID/feature ABI (advertised as HWCAP_CPUID).
- */
-typedef struct ARMCPRegUserSpaceInfo {
-    /* Name of register */
-    const char *name;
-
-    /* Is the name actually a glob pattern */
-    bool is_glob;
-
-    /* Only some bits are exported to user space */
-    uint64_t exported_bits;
-
-    /* Fixed bits are applied after the mask */
-    uint64_t fixed_bits;
-} ARMCPRegUserSpaceInfo;
-
-#define REGUSERINFO_SENTINEL { .name = NULL }
-
-void modify_arm_cp_regs(ARMCPRegInfo *regs, const ARMCPRegUserSpaceInfo *mods);
-
-/* CPWriteFn that can be used to implement writes-ignored behaviour */
-void arm_cp_write_ignore(CPUARMState *env, const ARMCPRegInfo *ri,
-                         uint64_t value);
-/* CPReadFn that can be used for read-as-zero behaviour */
-uint64_t arm_cp_read_zero(CPUARMState *env, const ARMCPRegInfo *ri);
-
-/* CPResetFn that does nothing, for use if no reset is required even
- * if fieldoffset is non zero.
- */
-void arm_cp_reset_ignore(CPUARMState *env, const ARMCPRegInfo *opaque);
-
-/* Return true if this reginfo struct's field in the cpu state struct
- * is 64 bits wide.
- */
-static inline bool cpreg_field_is_64bit(const ARMCPRegInfo *ri)
-{
-    return (ri->state == ARM_CP_STATE_AA64) || (ri->type & ARM_CP_64BIT);
-}
-
-static inline bool cp_access_ok(int current_el,
-                                const ARMCPRegInfo *ri, int isread)
-{
-    return (ri->access >> ((current_el * 2) + isread)) & 1;
-}
-
-/* Raw read of a coprocessor register (as needed for migration, etc) */
-uint64_t read_raw_cp_reg(CPUARMState *env, const ARMCPRegInfo *ri);
-
-=======
->>>>>>> 621da778
 /**
  * write_list_to_cpustate
  * @cpu: ARMCPU
@@ -3490,19 +3247,10 @@
 FIELD(TBFLAG_ANY, BE_DATA, 3, 1)
 FIELD(TBFLAG_ANY, MMUIDX, 4, 5)
 /* Target EL if we take a floating-point-disabled exception */
-<<<<<<< HEAD
 FIELD(TBFLAG_ANY, FPEXC_EL, 9, 2)
-/* For A-profile only, target EL for debug exceptions.  */
-FIELD(TBFLAG_ANY, DEBUG_TARGET_EL, 11, 2)
 /* Memory operations require alignment: SCTLR_ELx.A or CCR.UNALIGN_TRP */
-FIELD(TBFLAG_ANY, ALIGN_MEM, 13, 1)
-FIELD(TBFLAG_ANY, PSTATE__IL, 14, 1)
-=======
-FIELD(TBFLAG_ANY, FPEXC_EL, 8, 2)
-/* Memory operations require alignment: SCTLR_ELx.A or CCR.UNALIGN_TRP */
-FIELD(TBFLAG_ANY, ALIGN_MEM, 10, 1)
-FIELD(TBFLAG_ANY, PSTATE__IL, 11, 1)
->>>>>>> 621da778
+FIELD(TBFLAG_ANY, ALIGN_MEM, 11, 1)
+FIELD(TBFLAG_ANY, PSTATE__IL, 12, 1)
 
 /*
  * Bit usage when in AArch32 state, both A- and M-profile.
