/*
 *  Misc Sparc helpers
 *
 *  Copyright (c) 2003-2005 Fabrice Bellard
 *
 * This library is free software; you can redistribute it and/or
 * modify it under the terms of the GNU Lesser General Public
 * License as published by the Free Software Foundation; either
 * version 2.1 of the License, or (at your option) any later version.
 *
 * This library is distributed in the hope that it will be useful,
 * but WITHOUT ANY WARRANTY; without even the implied warranty of
 * MERCHANTABILITY or FITNESS FOR A PARTICULAR PURPOSE.  See the GNU
 * Lesser General Public License for more details.
 *
 * You should have received a copy of the GNU Lesser General Public
 * License along with this library; if not, see <http://www.gnu.org/licenses/>.
 */

#include "qemu/osdep.h"
#include "cpu.h"
#include "exec/exec-all.h"
#include "qemu/timer.h"
#include "qemu/host-utils.h"
#include "exec/helper-proto.h"

void cpu_raise_exception_ra(CPUSPARCState *env, int tt, uintptr_t ra)
{
    CPUState *cs = env_cpu(env);

    cs->exception_index = tt;
    cpu_loop_exit_restore(cs, ra);
}

void helper_raise_exception(CPUSPARCState *env, int tt)
{
    CPUState *cs = env_cpu(env);

    cs->exception_index = tt;
    cpu_loop_exit(cs);
}

void helper_debug(CPUSPARCState *env)
{
    CPUState *cs = env_cpu(env);

    cs->exception_index = EXCP_DEBUG;
    cpu_loop_exit(cs);
}

#ifdef TARGET_SPARC64
void helper_tick_set_count(void *opaque, uint64_t count)
{
#if !defined(CONFIG_USER_ONLY)
    cpu_tick_set_count(opaque, count);
#endif
}

uint64_t helper_tick_get_count(CPUSPARCState *env, void *opaque, int mem_idx)
{
#if !defined(CONFIG_USER_ONLY)
    CPUTimer *timer = opaque;

    if (timer->npt && mem_idx < MMU_KERNEL_IDX) {
        cpu_raise_exception_ra(env, TT_PRIV_INSN, GETPC());
    }

    return cpu_tick_get_count(timer);
#else
    /* In user-mode, QEMU_CLOCK_VIRTUAL doesn't exist.
       Just pass through the host cpu clock ticks.  */
    return cpu_get_host_ticks();
#endif
}

void helper_tick_set_limit(void *opaque, uint64_t limit)
{
#if !defined(CONFIG_USER_ONLY)
    cpu_tick_set_limit(opaque, limit);
#endif
}
#endif

uint64_t helper_udiv(CPUSPARCState *env, target_ulong a, target_ulong b)
{
    uint64_t a64 = (uint32_t)a | ((uint64_t)env->y << 32);
    uint32_t b32 = b;
    uint32_t r;

    if (b32 == 0) {
        cpu_raise_exception_ra(env, TT_DIV_ZERO, GETPC());
    }

    a64 /= b32;
    r = a64;
    if (unlikely(a64 > UINT32_MAX)) {
        return -1; /* r = UINT32_MAX, v = 1 */
    }
    return r;
}

uint64_t helper_sdiv(CPUSPARCState *env, target_ulong a, target_ulong b)
{
    int64_t a64 = (uint32_t)a | ((uint64_t)env->y << 32);
    int32_t b32 = b;
    int32_t r;

    if (b32 == 0) {
        cpu_raise_exception_ra(env, TT_DIV_ZERO, GETPC());
    }

    if (unlikely(a64 == INT64_MIN)) {
        /*
         * Special case INT64_MIN / -1 is required to avoid trap on x86 host.
         * However, with a dividend of INT64_MIN, there is no 32-bit divisor
         * which can yield a 32-bit result:
         *    INT64_MIN / INT32_MIN =  0x1_0000_0000
         *    INT64_MIN / INT32_MAX = -0x1_0000_0002
         * Therefore we know we must overflow and saturate.
         */
        return (uint32_t)(b32 < 0 ? INT32_MAX : INT32_MIN) | (-1ull << 32);
    }

<<<<<<< HEAD
    a64 /= b;
=======
    a64 /= b32;
>>>>>>> 5ebde3b5
    r = a64;
    if (unlikely(r != a64)) {
        return (uint32_t)(a64 < 0 ? INT32_MIN : INT32_MAX) | (-1ull << 32);
    }
    return (uint32_t)r;
}

target_ulong helper_taddcctv(CPUSPARCState *env, target_ulong src1,
                             target_ulong src2)
{
    target_ulong dst, v;

    /* Tag overflow occurs if either input has bits 0 or 1 set.  */
    if ((src1 | src2) & 3) {
        goto tag_overflow;
    }

    dst = src1 + src2;

    /* Tag overflow occurs if the addition overflows.  */
    v = ~(src1 ^ src2) & (src1 ^ dst);
    if (v & (1u << 31)) {
        goto tag_overflow;
    }

    /* Only modify the CC after any exceptions have been generated.  */
    env->cc_V = v;
    env->cc_N = dst;
    env->icc_Z = dst;
#ifdef TARGET_SPARC64
    env->xcc_Z = dst;
    env->icc_C = dst ^ src1 ^ src2;
    env->xcc_C = dst < src1;
#else
    env->icc_C = dst < src1;
#endif

    return dst;

 tag_overflow:
    cpu_raise_exception_ra(env, TT_TOVF, GETPC());
}

target_ulong helper_tsubcctv(CPUSPARCState *env, target_ulong src1,
                             target_ulong src2)
{
    target_ulong dst, v;

    /* Tag overflow occurs if either input has bits 0 or 1 set.  */
    if ((src1 | src2) & 3) {
        goto tag_overflow;
    }

    dst = src1 - src2;

    /* Tag overflow occurs if the subtraction overflows.  */
    v = (src1 ^ src2) & (src1 ^ dst);
    if (v & (1u << 31)) {
        goto tag_overflow;
    }

    /* Only modify the CC after any exceptions have been generated.  */
    env->cc_V = v;
    env->cc_N = dst;
    env->icc_Z = dst;
#ifdef TARGET_SPARC64
    env->xcc_Z = dst;
    env->icc_C = dst ^ src1 ^ src2;
    env->xcc_C = src1 < src2;
#else
    env->icc_C = src1 < src2;
#endif

    return dst;

 tag_overflow:
    cpu_raise_exception_ra(env, TT_TOVF, GETPC());
}

#ifndef TARGET_SPARC64
void helper_power_down(CPUSPARCState *env)
{
    CPUState *cs = env_cpu(env);

    cs->halted = 1;
    cs->exception_index = EXCP_HLT;
    env->pc = env->npc;
    env->npc = env->pc + 4;
    cpu_loop_exit(cs);
}

target_ulong helper_rdasr17(CPUSPARCState *env)
{
    CPUState *cs = env_cpu(env);
    target_ulong val;

    /*
     * TODO: There are many more fields to be filled,
     * some of which are writable.
     */
    val = env->def.nwindows - 1;    /* [4:0]   NWIN   */
    val |= 1 << 8;                  /* [8]      V8    */
    val |= (cs->cpu_index) << 28;   /* [31:28] INDEX  */

    return val;
}
#endif<|MERGE_RESOLUTION|>--- conflicted
+++ resolved
@@ -121,11 +121,7 @@
         return (uint32_t)(b32 < 0 ? INT32_MAX : INT32_MIN) | (-1ull << 32);
     }
 
-<<<<<<< HEAD
-    a64 /= b;
-=======
     a64 /= b32;
->>>>>>> 5ebde3b5
     r = a64;
     if (unlikely(r != a64)) {
         return (uint32_t)(a64 < 0 ? INT32_MIN : INT32_MAX) | (-1ull << 32);
