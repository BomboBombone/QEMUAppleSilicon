# See docs/devel/tracing.txt for syntax documentation.

# i8259.c
pic_update_irq(bool master, uint8_t imr, uint8_t irr, uint8_t padd) "master %d imr %"PRIu8" irr %"PRIu8" padd %"PRIu8
pic_set_irq(bool master, int irq, int level) "master %d irq %d level %d"
pic_interrupt(int irq, int intno) "irq %d intno %d"
pic_ioport_write(bool master, uint64_t addr, uint64_t val) "master %d addr 0x%"PRIx64" val 0x%"PRIx64
pic_ioport_read(bool master, uint64_t addr, int val) "master %d addr 0x%"PRIx64" val 0x%x"

# apic_common.c
cpu_set_apic_base(uint64_t val) "0x%016"PRIx64
cpu_get_apic_base(uint64_t val) "0x%016"PRIx64
# coalescing
apic_report_irq_delivered(int apic_irq_delivered) "coalescing %d"
apic_reset_irq_delivered(int apic_irq_delivered) "old coalescing %d"
apic_get_irq_delivered(int apic_irq_delivered) "returning coalescing %d"

# apic.c
apic_local_deliver(int vector, uint32_t lvt) "vector %d delivery mode %d"
apic_deliver_irq(uint8_t dest, uint8_t dest_mode, uint8_t delivery_mode, uint8_t vector_num, uint8_t trigger_mode) "dest %d dest_mode %d delivery_mode %d vector %d trigger_mode %d"
apic_mem_readl(uint64_t addr, uint32_t val)  "0x%"PRIx64" = 0x%08x"
apic_mem_writel(uint64_t addr, uint32_t val) "0x%"PRIx64" = 0x%08x"

# ioapic.c
ioapic_set_remote_irr(int n) "set remote irr for pin %d"
ioapic_clear_remote_irr(int n, int vector) "clear remote irr for pin %d vector %d"
ioapic_eoi_broadcast(int vector) "EOI broadcast for vector %d"
ioapic_eoi_delayed_reassert(int vector) "delayed reassert on EOI broadcast for vector %d"
ioapic_mem_read(uint8_t addr, uint8_t regsel, uint8_t size, uint32_t val) "ioapic mem read addr 0x%"PRIx8" regsel: 0x%"PRIx8" size 0x%"PRIx8" retval 0x%"PRIx32
ioapic_mem_write(uint8_t addr, uint8_t regsel, uint8_t size, uint32_t val) "ioapic mem write addr 0x%"PRIx8" regsel: 0x%"PRIx8" size 0x%"PRIx8" val 0x%"PRIx32
ioapic_set_irq(int vector, int level) "vector: %d level: %d"

# slavio_intctl.c
slavio_intctl_mem_readl(uint32_t cpu, uint64_t addr, uint32_t ret) "read cpu %d reg 0x%"PRIx64" = 0x%x"
slavio_intctl_mem_writel(uint32_t cpu, uint64_t addr, uint32_t val) "write cpu %d reg 0x%"PRIx64" = 0x%x"
slavio_intctl_mem_writel_clear(uint32_t cpu, uint32_t val, uint32_t intreg_pending) "Cleared cpu %d irq mask 0x%x, curmask 0x%x"
slavio_intctl_mem_writel_set(uint32_t cpu, uint32_t val, uint32_t intreg_pending) "Set cpu %d irq mask 0x%x, curmask 0x%x"
slavio_intctlm_mem_readl(uint64_t addr, uint32_t ret) "read system reg 0x%"PRIx64" = 0x%x"
slavio_intctlm_mem_writel(uint64_t addr, uint32_t val) "write system reg 0x%"PRIx64" = 0x%x"
slavio_intctlm_mem_writel_enable(uint32_t val, uint32_t intregm_disabled) "Enabled master irq mask 0x%x, curmask 0x%x"
slavio_intctlm_mem_writel_disable(uint32_t val, uint32_t intregm_disabled) "Disabled master irq mask 0x%x, curmask 0x%x"
slavio_intctlm_mem_writel_target(uint32_t cpu) "Set master irq cpu %d"
slavio_check_interrupts(uint32_t pending, uint32_t intregm_disabled) "pending 0x%x disabled 0x%x"
slavio_set_irq(uint32_t target_cpu, int irq, uint32_t pil, int level) "Set cpu %d irq %d -> pil %d level %d"
slavio_set_timer_irq_cpu(int cpu, int level) "Set cpu %d local timer level %d"

# grlib_irqmp.c
grlib_irqmp_check_irqs(uint32_t pend, uint32_t force, uint32_t mask, uint32_t lvl1, uint32_t lvl2) "pend:0x%04x force:0x%04x mask:0x%04x lvl1:0x%04x lvl0:0x%04x"
grlib_irqmp_ack(int intno) "interrupt:%d"
grlib_irqmp_set_irq(int irq) "Raise CPU IRQ %d"
grlib_irqmp_readl_unknown(uint64_t addr) "addr 0x%"PRIx64
grlib_irqmp_writel_unknown(uint64_t addr, uint32_t value) "addr 0x%"PRIx64" value 0x%x"

# lm32_pic.c
lm32_pic_raise_irq(void) "Raise CPU interrupt"
lm32_pic_lower_irq(void) "Lower CPU interrupt"
lm32_pic_interrupt(int irq, int level) "Set IRQ%d %d"
lm32_pic_set_im(uint32_t im) "im 0x%08x"
lm32_pic_set_ip(uint32_t ip) "ip 0x%08x"
lm32_pic_get_im(uint32_t im) "im 0x%08x"
lm32_pic_get_ip(uint32_t ip) "ip 0x%08x"

# xics.c
xics_icp_check_ipi(int server, uint8_t mfrr) "CPU %d can take IPI mfrr=0x%x"
xics_icp_accept(uint32_t old_xirr, uint32_t new_xirr) "icp_accept: XIRR 0x%"PRIx32"->0x%"PRIx32
xics_icp_eoi(int server, uint32_t xirr, uint32_t new_xirr) "icp_eoi: server %d given XIRR 0x%"PRIx32" new XIRR 0x%"PRIx32
xics_icp_irq(int server, int nr, uint8_t priority) "cpu %d trying to deliver irq 0x%"PRIx32" priority 0x%x"
xics_icp_raise(uint32_t xirr, uint8_t pending_priority) "raising IRQ new XIRR=0x%x new pending priority=0x%x"
xics_ics_set_irq_msi(int srcno, int nr) "set_irq_msi: srcno %d [irq 0x%x]"
xics_masked_pending(void) "set_irq_msi: masked pending"
xics_ics_set_irq_lsi(int srcno, int nr) "set_irq_lsi: srcno %d [irq 0x%x]"
xics_ics_write_xive(int nr, int srcno, int server, uint8_t priority) "ics_write_xive: irq 0x%x [src %d] server 0x%x prio 0x%x"
xics_ics_reject(int nr, int srcno) "reject irq 0x%x [src %d]"
xics_ics_eoi(int nr) "ics_eoi: irq 0x%x"

# s390_flic_kvm.c
flic_create_device(int err) "flic: create device failed %d"
flic_reset_failed(int err) "flic: reset failed %d"

# s390_flic.c
qemu_s390_airq_suppressed(uint8_t type, uint8_t isc) "flic: adapter I/O interrupt suppressed (type 0x%x isc 0x%x)"
qemu_s390_suppress_airq(uint8_t isc, const char *from, const char *to) "flic: for isc 0x%x, suppress airq by modifying ais mode from %s to %s"

# aspeed_vic.c
aspeed_vic_set_irq(int irq, int level) "Enabling IRQ %d: %d"
aspeed_vic_update_fiq(int flags) "Raising FIQ: %d"
aspeed_vic_update_irq(int flags) "Raising IRQ: %d"
aspeed_vic_read(uint64_t offset, unsigned size, uint32_t value) "From 0x%" PRIx64 " of size %u: 0x%" PRIx32
aspeed_vic_write(uint64_t offset, unsigned size, uint32_t data) "To 0x%" PRIx64 " of size %u: 0x%" PRIx32

# arm_gic.c
gic_enable_irq(int irq) "irq %d enabled"
gic_disable_irq(int irq) "irq %d disabled"
gic_set_irq(int irq, int level, int cpumask, int target) "irq %d level %d cpumask 0x%x target 0x%x"
gic_update_bestirq(const char *s, int cpu, int irq, int prio, int priority_mask, int running_priority) "%s %d irq %d priority %d cpu priority mask %d cpu running priority %d"
gic_update_set_irq(int cpu, const char *name, int level) "cpu[%d]: %s = %d"
gic_acknowledge_irq(const char *s, int cpu, int irq) "%s %d acknowledged irq %d"
gic_cpu_write(const char *s, int cpu, int addr, uint32_t val) "%s %d iface write at 0x%08x 0x%08" PRIx32
gic_cpu_read(const char *s, int cpu, int addr, uint32_t val) "%s %d iface read at 0x%08x: 0x%08" PRIx32
gic_hyp_read(int addr, uint32_t val) "hyp read at 0x%08x: 0x%08" PRIx32
gic_hyp_write(int addr, uint32_t val) "hyp write at 0x%08x: 0x%08" PRIx32
gic_dist_read(int addr, unsigned int size, uint32_t val) "dist read at 0x%08x size %u: 0x%08" PRIx32
gic_dist_write(int addr, unsigned int size, uint32_t val) "dist write at 0x%08x size %u: 0x%08" PRIx32
gic_lr_entry(int cpu, int entry, uint32_t val) "cpu %d: new lr entry %d: 0x%08" PRIx32
gic_update_maintenance_irq(int cpu, int val) "cpu %d: maintenance = %d"

# arm_gicv3_cpuif.c
gicv3_icc_pmr_read(uint32_t cpu, uint64_t val) "GICv3 ICC_PMR read cpu 0x%x value 0x%" PRIx64
gicv3_icc_pmr_write(uint32_t cpu, uint64_t val) "GICv3 ICC_PMR write cpu 0x%x value 0x%" PRIx64
gicv3_icc_bpr_read(int grp, uint32_t cpu, uint64_t val) "GICv3 ICC_BPR%d read cpu 0x%x value 0x%" PRIx64
gicv3_icc_bpr_write(int grp, uint32_t cpu, uint64_t val) "GICv3 ICC_BPR%d write cpu 0x%x value 0x%" PRIx64
gicv3_icc_ap_read(int grp, int regno, uint32_t cpu, uint64_t val) "GICv3 ICC_AP%dR%d read cpu 0x%x value 0x%" PRIx64
gicv3_icc_ap_write(int grp, int regno, uint32_t cpu, uint64_t val) "GICv3 ICC_AP%dR%d write cpu 0x%x value 0x%" PRIx64
gicv3_icc_igrpen_read(int grp, uint32_t cpu, uint64_t val) "GICv3 ICC_IGRPEN%d read cpu 0x%x value 0x%" PRIx64
gicv3_icc_igrpen_write(int grp, uint32_t cpu, uint64_t val) "GICv3 ICC_IGRPEN%d write cpu 0x%x value 0x%" PRIx64
gicv3_icc_igrpen1_el3_read(uint32_t cpu, uint64_t val) "GICv3 ICC_IGRPEN1_EL3 read cpu 0x%x value 0x%" PRIx64
gicv3_icc_igrpen1_el3_write(uint32_t cpu, uint64_t val) "GICv3 ICC_IGRPEN1_EL3 write cpu 0x%x value 0x%" PRIx64
gicv3_icc_ctlr_read(uint32_t cpu, uint64_t val) "GICv3 ICC_CTLR read cpu 0x%x value 0x%" PRIx64
gicv3_icc_ctlr_write(uint32_t cpu, uint64_t val) "GICv3 ICC_CTLR write cpu 0x%x value 0x%" PRIx64
gicv3_icc_ctlr_el3_read(uint32_t cpu, uint64_t val) "GICv3 ICC_CTLR_EL3 read cpu 0x%x value 0x%" PRIx64
gicv3_icc_ctlr_el3_write(uint32_t cpu, uint64_t val) "GICv3 ICC_CTLR_EL3 write cpu 0x%x value 0x%" PRIx64
gicv3_cpuif_update(uint32_t cpuid, int irq, int grp, int prio) "GICv3 CPU i/f 0x%x HPPI update: irq %d group %d prio %d"
gicv3_cpuif_set_irqs(uint32_t cpuid, int fiqlevel, int irqlevel) "GICv3 CPU i/f 0x%x HPPI update: setting FIQ %d IRQ %d"
gicv3_icc_generate_sgi(uint32_t cpuid, int irq, int irm, uint32_t aff, uint32_t targetlist) "GICv3 CPU i/f 0x%x generating SGI %d IRM %d target affinity 0x%xxx targetlist 0x%x"
gicv3_icc_iar0_read(uint32_t cpu, uint64_t val) "GICv3 ICC_IAR0 read cpu 0x%x value 0x%" PRIx64
gicv3_icc_iar1_read(uint32_t cpu, uint64_t val) "GICv3 ICC_IAR1 read cpu 0x%x value 0x%" PRIx64
gicv3_icc_eoir_write(int grp, uint32_t cpu, uint64_t val) "GICv3 ICC_EOIR%d write cpu 0x%x value 0x%" PRIx64
gicv3_icc_hppir0_read(uint32_t cpu, uint64_t val) "GICv3 ICC_HPPIR0 read cpu 0x%x value 0x%" PRIx64
gicv3_icc_hppir1_read(uint32_t cpu, uint64_t val) "GICv3 ICC_HPPIR1 read cpu 0x%x value 0x%" PRIx64
gicv3_icc_dir_write(uint32_t cpu, uint64_t val) "GICv3 ICC_DIR write cpu 0x%x value 0x%" PRIx64
gicv3_icc_rpr_read(uint32_t cpu, uint64_t val) "GICv3 ICC_RPR read cpu 0x%x value 0x%" PRIx64
gicv3_ich_ap_read(int grp, int regno, uint32_t cpu, uint64_t val) "GICv3 ICH_AP%dR%d read cpu 0x%x value 0x%" PRIx64
gicv3_ich_ap_write(int grp, int regno, uint32_t cpu, uint64_t val) "GICv3 ICH_AP%dR%d write cpu 0x%x value 0x%" PRIx64
gicv3_ich_hcr_read(uint32_t cpu, uint64_t val) "GICv3 ICH_HCR_EL2 read cpu 0x%x value 0x%" PRIx64
gicv3_ich_hcr_write(uint32_t cpu, uint64_t val) "GICv3 ICH_HCR_EL2 write cpu 0x%x value 0x%" PRIx64
gicv3_ich_vmcr_read(uint32_t cpu, uint64_t val) "GICv3 ICH_VMCR_EL2 read cpu 0x%x value 0x%" PRIx64
gicv3_ich_vmcr_write(uint32_t cpu, uint64_t val) "GICv3 ICH_VMCR_EL2 write cpu 0x%x value 0x%" PRIx64
gicv3_ich_lr_read(int regno, uint32_t cpu, uint64_t val) "GICv3 ICH_LR%d_EL2 read cpu 0x%x value 0x%" PRIx64
gicv3_ich_lr32_read(int regno, uint32_t cpu, uint32_t val) "GICv3 ICH_LR%d read cpu 0x%x value 0x%" PRIx32
gicv3_ich_lrc_read(int regno, uint32_t cpu, uint32_t val) "GICv3 ICH_LRC%d read cpu 0x%x value 0x%" PRIx32
gicv3_ich_lr_write(int regno, uint32_t cpu, uint64_t val) "GICv3 ICH_LR%d_EL2 write cpu 0x%x value 0x%" PRIx64
gicv3_ich_lr32_write(int regno, uint32_t cpu, uint32_t val) "GICv3 ICH_LR%d write cpu 0x%x value 0x%" PRIx32
gicv3_ich_lrc_write(int regno, uint32_t cpu, uint32_t val) "GICv3 ICH_LRC%d write cpu 0x%x value 0x%" PRIx32
gicv3_ich_vtr_read(uint32_t cpu, uint64_t val) "GICv3 ICH_VTR read cpu 0x%x value 0x%" PRIx64
gicv3_ich_misr_read(uint32_t cpu, uint64_t val) "GICv3 ICH_MISR read cpu 0x%x value 0x%" PRIx64
gicv3_ich_eisr_read(uint32_t cpu, uint64_t val) "GICv3 ICH_EISR read cpu 0x%x value 0x%" PRIx64
gicv3_ich_elrsr_read(uint32_t cpu, uint64_t val) "GICv3 ICH_ELRSR read cpu 0x%x value 0x%" PRIx64
gicv3_icv_ap_read(int grp, int regno, uint32_t cpu, uint64_t val) "GICv3 ICV_AP%dR%d read cpu 0x%x value 0x%" PRIx64
gicv3_icv_ap_write(int grp, int regno, uint32_t cpu, uint64_t val) "GICv3 ICV_AP%dR%d write cpu 0x%x value 0x%" PRIx64
gicv3_icv_bpr_read(int grp, uint32_t cpu, uint64_t val) "GICv3 ICV_BPR%d read cpu 0x%x value 0x%" PRIx64
gicv3_icv_bpr_write(int grp, uint32_t cpu, uint64_t val) "GICv3 ICV_BPR%d write cpu 0x%x value 0x%" PRIx64
gicv3_icv_pmr_read(uint32_t cpu, uint64_t val) "GICv3 ICV_PMR read cpu 0x%x value 0x%" PRIx64
gicv3_icv_pmr_write(uint32_t cpu, uint64_t val) "GICv3 ICV_PMR write cpu 0x%x value 0x%" PRIx64
gicv3_icv_igrpen_read(int grp, uint32_t cpu, uint64_t val) "GICv3 ICV_IGRPEN%d read cpu 0x%x value 0x%" PRIx64
gicv3_icv_igrpen_write(int grp, uint32_t cpu, uint64_t val) "GICv3 ICV_IGRPEN%d write cpu 0x%x value 0x%" PRIx64
gicv3_icv_ctlr_read(uint32_t cpu, uint64_t val) "GICv3 ICV_CTLR read cpu 0x%x value 0x%" PRIx64
gicv3_icv_ctlr_write(uint32_t cpu, uint64_t val) "GICv3 ICV_CTLR write cpu 0x%x value 0x%" PRIx64
gicv3_icv_rpr_read(uint32_t cpu, uint64_t val) "GICv3 ICV_RPR read cpu 0x%x value 0x%" PRIx64
gicv3_icv_hppir_read(int grp, uint32_t cpu, uint64_t val) "GICv3 ICV_HPPIR%d read cpu 0x%x value 0x%" PRIx64
gicv3_icv_dir_write(uint32_t cpu, uint64_t val) "GICv3 ICV_DIR write cpu 0x%x value 0x%" PRIx64
gicv3_icv_iar_read(int grp, uint32_t cpu, uint64_t val) "GICv3 ICV_IAR%d read cpu 0x%x value 0x%" PRIx64
gicv3_icv_eoir_write(int grp, uint32_t cpu, uint64_t val) "GICv3 ICV_EOIR%d write cpu 0x%x value 0x%" PRIx64
gicv3_cpuif_virt_update(uint32_t cpuid, int idx) "GICv3 CPU i/f 0x%x virt HPPI update LR index %d"
gicv3_cpuif_virt_set_irqs(uint32_t cpuid, int fiqlevel, int irqlevel, int maintlevel) "GICv3 CPU i/f 0x%x virt HPPI update: setting FIQ %d IRQ %d maintenance-irq %d"

# arm_gicv3_dist.c
gicv3_dist_read(uint64_t offset, uint64_t data, unsigned size, bool secure) "GICv3 distributor read: offset 0x%" PRIx64 " data 0x%" PRIx64 " size %u secure %d"
gicv3_dist_badread(uint64_t offset, unsigned size, bool secure) "GICv3 distributor read: offset 0x%" PRIx64 " size %u secure %d: error"
gicv3_dist_write(uint64_t offset, uint64_t data, unsigned size, bool secure) "GICv3 distributor write: offset 0x%" PRIx64 " data 0x%" PRIx64 " size %u secure %d"
gicv3_dist_badwrite(uint64_t offset, uint64_t data, unsigned size, bool secure) "GICv3 distributor write: offset 0x%" PRIx64 " data 0x%" PRIx64 " size %u secure %d: error"
gicv3_dist_set_irq(int irq, int level) "GICv3 distributor interrupt %d level changed to %d"

# arm_gicv3_redist.c
gicv3_redist_read(uint32_t cpu, uint64_t offset, uint64_t data, unsigned size, bool secure) "GICv3 redistributor 0x%x read: offset 0x%" PRIx64 " data 0x%" PRIx64 " size %u secure %d"
gicv3_redist_badread(uint32_t cpu, uint64_t offset, unsigned size, bool secure) "GICv3 redistributor 0x%x read: offset 0x%" PRIx64 " size %u secure %d: error"
gicv3_redist_write(uint32_t cpu, uint64_t offset, uint64_t data, unsigned size, bool secure) "GICv3 redistributor 0x%x write: offset 0x%" PRIx64 " data 0x%" PRIx64 " size %u secure %d"
gicv3_redist_badwrite(uint32_t cpu, uint64_t offset, uint64_t data, unsigned size, bool secure) "GICv3 redistributor 0x%x write: offset 0x%" PRIx64 " data 0x%" PRIx64 " size %u secure %d: error"
gicv3_redist_set_irq(uint32_t cpu, int irq, int level) "GICv3 redistributor 0x%x interrupt %d level changed to %d"
gicv3_redist_send_sgi(uint32_t cpu, int irq) "GICv3 redistributor 0x%x pending SGI %d"

# armv7m_nvic.c
nvic_recompute_state(int vectpending, int vectpending_prio, int exception_prio) "NVIC state recomputed: vectpending %d vectpending_prio %d exception_prio %d"
nvic_recompute_state_secure(int vectpending, bool vectpending_is_s_banked, int vectpending_prio, int exception_prio) "NVIC state recomputed: vectpending %d is_s_banked %d vectpending_prio %d exception_prio %d"
nvic_set_prio(int irq, bool secure, uint8_t prio) "NVIC set irq %d secure-bank %d priority %d"
nvic_irq_update(int vectpending, int pendprio, int exception_prio, int level) "NVIC vectpending %d pending prio %d exception_prio %d: setting irq line to %d"
nvic_escalate_prio(int irq, int irqprio, int runprio) "NVIC escalating irq %d to HardFault: insufficient priority %d >= %d"
nvic_escalate_disabled(int irq) "NVIC escalating irq %d to HardFault: disabled"
nvic_set_pending(int irq, bool secure, bool targets_secure, bool derived, int en, int prio) "NVIC set pending irq %d secure-bank %d targets_secure %d derived %d (enabled: %d priority %d)"
nvic_clear_pending(int irq, bool secure, int en, int prio) "NVIC clear pending irq %d secure-bank %d (enabled: %d priority %d)"
nvic_acknowledge_irq(int irq, int prio) "NVIC acknowledge IRQ: %d now active (prio %d)"
nvic_get_pending_irq_info(int irq, bool secure) "NVIC next IRQ %d: targets_secure: %d"
nvic_complete_irq(int irq, bool secure) "NVIC complete IRQ %d (secure %d)"
nvic_set_irq_level(int irq, int level) "NVIC external irq %d level set to %d"
nvic_set_nmi_level(int level) "NVIC external NMI level set to %d"
nvic_sysreg_read(uint64_t addr, uint32_t value, unsigned size) "NVIC sysreg read addr 0x%" PRIx64 " data 0x%" PRIx32 " size %u"
nvic_sysreg_write(uint64_t addr, uint32_t value, unsigned size) "NVIC sysreg write addr 0x%" PRIx64 " data 0x%" PRIx32 " size %u"

# heathrow_pic.c
heathrow_write(uint64_t addr, unsigned int n, uint64_t value) "0x%"PRIx64" %u: 0x%"PRIx64
heathrow_read(uint64_t addr, unsigned int n, uint64_t value) "0x%"PRIx64" %u: 0x%"PRIx64
heathrow_set_irq(int num, int level) "set_irq: num=0x%02x level=%d"

# bcm2835_ic.c
bcm2835_ic_set_gpu_irq(int irq, int level) "GPU irq #%d level %d"
bcm2835_ic_set_cpu_irq(int irq, int level) "CPU irq #%d level %d"

<<<<<<< HEAD
# apple-aic.c
aic_enable_irq(int irq) "AIC: Enabling IRQ %d"
aic_disable_irq(int irq) "AIC: Disabling IRQ %d"
aic_set_irq(int irq, int level) "AIC: External IRQ %d level set to %d"
=======
# spapr_xive.c
spapr_xive_claim_irq(uint32_t lisn, bool lsi) "lisn=0x%x lsi=%d"
spapr_xive_free_irq(uint32_t lisn) "lisn=0x%x"
spapr_xive_set_irq(uint32_t lisn, uint32_t val) "lisn=0x%x val=%d"
spapr_xive_get_source_info(uint64_t flags, uint64_t lisn) "flags=0x%"PRIx64" lisn=0x%"PRIx64
spapr_xive_set_source_config(uint64_t flags, uint64_t lisn, uint64_t target, uint64_t priority, uint64_t eisn) "flags=0x%"PRIx64" lisn=0x%"PRIx64" target=0x%"PRIx64" priority=0x%"PRIx64" eisn=0x%"PRIx64
spapr_xive_get_source_config(uint64_t flags, uint64_t lisn) "flags=0x%"PRIx64" lisn=0x%"PRIx64
spapr_xive_get_queue_info(uint64_t flags, uint64_t target, uint64_t priority) "flags=0x%"PRIx64" target=0x%"PRIx64" priority=0x%"PRIx64
spapr_xive_set_queue_config(uint64_t flags, uint64_t target, uint64_t priority, uint64_t qpage, uint64_t qsize) "flags=0x%"PRIx64" target=0x%"PRIx64" priority=0x%"PRIx64" qpage=0x%"PRIx64" qsize=0x%"PRIx64
spapr_xive_get_queue_config(uint64_t flags, uint64_t target, uint64_t priority) "flags=0x%"PRIx64" target=0x%"PRIx64" priority=0x%"PRIx64
spapr_xive_set_os_reporting_line(uint64_t flags) "flags=0x%"PRIx64
spapr_xive_get_os_reporting_line(uint64_t flags) "flags=0x%"PRIx64
spapr_xive_esb(uint64_t flags, uint64_t lisn, uint64_t offset, uint64_t data) "flags=0x%"PRIx64" lisn=0x%"PRIx64" offset=0x%"PRIx64" data=0x%"PRIx64
spapr_xive_sync(uint64_t flags, uint64_t lisn) "flags=0x%"PRIx64" lisn=0x%"PRIx64
spapr_xive_reset(uint64_t flags) "flags=0x%"PRIx64

# spapr_xive_kvm.c
kvm_xive_cpu_connect(uint32_t id) "connect CPU%d to KVM device"
kvm_xive_source_reset(uint32_t srcno) "IRQ 0x%x"

# xive.c
xive_tctx_accept(uint32_t index, uint8_t ring, uint8_t ipb, uint8_t pipr, uint8_t cppr, uint8_t nsr) "target=%d ring=0x%x IBP=0x%02x PIPR=0x%02x CPPR=0x%02x NSR=0x%02x ACK"
xive_tctx_notify(uint32_t index, uint8_t ring, uint8_t ipb, uint8_t pipr, uint8_t cppr, uint8_t nsr) "target=%d ring=0x%x IBP=0x%02x PIPR=0x%02x CPPR=0x%02x NSR=0x%02x raise !"
xive_tctx_set_cppr(uint32_t index, uint8_t ring, uint8_t ipb, uint8_t pipr, uint8_t cppr, uint8_t nsr) "target=%d ring=0x%x IBP=0x%02x PIPR=0x%02x new CPPR=0x%02x NSR=0x%02x"
xive_source_esb_read(uint64_t addr, uint32_t srcno, uint64_t value) "@0x0x%"PRIx64" IRQ 0x%x val=0x0x%"PRIx64
xive_source_esb_write(uint64_t addr, uint32_t srcno, uint64_t value) "@0x0x%"PRIx64" IRQ 0x%x val=0x0x%"PRIx64
xive_router_end_notify(uint8_t end_blk, uint32_t end_idx, uint32_t end_data) "END 0x%02x/0x%04x -> enqueue 0x%08x"
xive_router_end_escalate(uint8_t end_blk, uint32_t end_idx, uint8_t esc_blk, uint32_t esc_idx, uint32_t end_data) "END 0x%02x/0x%04x -> escalate END 0x%02x/0x%04x data 0x%08x"
xive_tctx_tm_write(uint64_t offset, unsigned int size, uint64_t value) "@0x0x%"PRIx64" sz=%d val=0x%" PRIx64
xive_tctx_tm_read(uint64_t offset, unsigned int size, uint64_t value) "@0x0x%"PRIx64" sz=%d val=0x%" PRIx64
xive_presenter_notify(uint8_t nvt_blk, uint32_t nvt_idx, uint8_t ring) "found NVT 0x%x/0x%x ring=0x%x"
xive_end_source_read(uint8_t end_blk, uint32_t end_idx, uint64_t addr) "END 0x%x/0x%x @0x0x%"PRIx64

# pnv_xive.c
pnv_xive_ic_hw_trigger(uint64_t addr, uint64_t val) "@0x%"PRIx64" val=0x%"PRIx64

# goldfish_pic.c
goldfish_irq_request(void *dev, int idx, int irq, int level) "pic: %p goldfish-irq.%d irq: %d level: %d"
goldfish_pic_read(void *dev, int idx, unsigned int addr, unsigned int size, uint64_t value) "pic: %p goldfish-irq.%d reg: 0x%02x size: %d value: 0x%"PRIx64
goldfish_pic_write(void *dev, int idx, unsigned int addr, unsigned int size, uint64_t value) "pic: %p goldfish-irq.%d reg: 0x%02x size: %d value: 0x%"PRIx64
goldfish_pic_reset(void *dev, int idx) "pic: %p goldfish-irq.%d"
goldfish_pic_realize(void *dev, int idx) "pic: %p goldfish-irq.%d"
goldfish_pic_instance_init(void *dev) "pic: %p goldfish-irq"
>>>>>>> 609d7596
<|MERGE_RESOLUTION|>--- conflicted
+++ resolved
@@ -204,12 +204,11 @@
 bcm2835_ic_set_gpu_irq(int irq, int level) "GPU irq #%d level %d"
 bcm2835_ic_set_cpu_irq(int irq, int level) "CPU irq #%d level %d"
 
-<<<<<<< HEAD
 # apple-aic.c
 aic_enable_irq(int irq) "AIC: Enabling IRQ %d"
 aic_disable_irq(int irq) "AIC: Disabling IRQ %d"
 aic_set_irq(int irq, int level) "AIC: External IRQ %d level set to %d"
-=======
+
 # spapr_xive.c
 spapr_xive_claim_irq(uint32_t lisn, bool lsi) "lisn=0x%x lsi=%d"
 spapr_xive_free_irq(uint32_t lisn) "lisn=0x%x"
@@ -252,5 +251,4 @@
 goldfish_pic_write(void *dev, int idx, unsigned int addr, unsigned int size, uint64_t value) "pic: %p goldfish-irq.%d reg: 0x%02x size: %d value: 0x%"PRIx64
 goldfish_pic_reset(void *dev, int idx) "pic: %p goldfish-irq.%d"
 goldfish_pic_realize(void *dev, int idx) "pic: %p goldfish-irq.%d"
-goldfish_pic_instance_init(void *dev) "pic: %p goldfish-irq"
->>>>>>> 609d7596
+goldfish_pic_instance_init(void *dev) "pic: %p goldfish-irq"